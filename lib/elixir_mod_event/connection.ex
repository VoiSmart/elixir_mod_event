defmodule FSModEvent.Connection do
  @moduledoc """
  Connection process. A Connection that you can plug into your own supervisor
  tree.

  See: https://freeswitch.org/confluence/display/FREESWITCH/mod_event_socket

  Copyright 2015 Marcelo Gornstein <marcelog@gmail.com>

  Licensed under the Apache License, Version 2.0 (the "License");
  you may not use this file except in compliance with the License.
  You may obtain a copy of the License at
      http://www.apache.org/licenses/LICENSE-2.0

  Unless required by applicable law or agreed to in writing, software
  distributed under the License is distributed on an "AS IS" BASIS,
  WITHOUT WARRANTIES OR CONDITIONS OF ANY KIND, either express or implied.
  See the License for the specific language governing permissions and
  limitations under the License.
  """
  alias FSModEvent.Packet, as: Packet
  use Connection
  require Logger
  defstruct name: nil,
    reconnect: nil,
    sync: false,
    host: nil,
    port: nil,
    password: nil,
    socket: nil,
    buffer: '',
    state: nil,
    sender: nil,
    jobs: %{},
    listeners: %{}

  @backoff 2000

  @typep t :: %FSModEvent.Connection{}

  @doc """
  Registers the caller process as a receiver for all the events for which the
  filter_fun returns true.
  """
  @spec start_listening(Connection.server, fun) :: :ok
  def start_listening(name, filter_fun \\ fn(_) -> true end) do
<<<<<<< HEAD
    Connection.cast name, {:start_listening, self, filter_fun}
=======
    GenServer.cast name, {:start_listening, self(), filter_fun}
>>>>>>> b3f5cadf
  end

  @doc """
  Unregisters the caller process as a listener.
  """
  @spec stop_listening(Connection.server) :: :ok
  def stop_listening(name) do
<<<<<<< HEAD
    Connection.cast name, {:stop_listening, self}
=======
    GenServer.cast name, {:stop_listening, self()}
>>>>>>> b3f5cadf
  end

  @doc """
  Starts a connection to FreeSWITCH.
  """
  @spec start(
    atom, String.t, Integer.t, String.t, boolean
  ) :: Connection.on_start
  def start(name, host, port, password, sync, reconnect \\ :false) do
    options = [
      host: host,
      port: port,
      password: password,
      name: name,
      sync: sync,
      reconnect: reconnect
    ]
    Connection.start __MODULE__, options, name: name
  end

  @doc """
  Starts and links a connection to FreeSWITCH.
  """
  @spec start_link(
    atom, String.t, Integer.t, String.t, boolean
  ) :: Connection.on_start
  def start_link(name, host, port, password, sync, reconnect \\ :false) do
    options = [
      host: host,
      port: port,
      password: password,
      name: name,
      sync: sync,
      reconnect: reconnect
    ]
    Connection.start_link __MODULE__, options, name: name
  end

  @doc """
  See: https://freeswitch.org/confluence/display/FREESWITCH/mod_event_socket#mod_event_socket-api

  For a list of available commands see: https://freeswitch.org/confluence/display/FREESWITCH/mod_commands
  """
  @spec api(Connection.server, String.t, String.t) :: FSModEvent.Packet.t
  def api(name, command, args \\ "") do
    block_send name, "api #{command} #{args}"
  end

  @doc """
  Executes an API command in background. Returns a Job ID. The calling process
  will receive a message like {:fs_job_result, job_id, packet} with the result.

  See: https://freeswitch.org/confluence/display/FREESWITCH/mod_event_socket#mod_event_socket-bgapi
  """
  @spec bgapi(Connection.server, String.t, String.t) :: String.t
  def bgapi(name, command, args \\ "") do
<<<<<<< HEAD
    Connection.call name, {:bgapi, self, command, args}
=======
    GenServer.call name, {:bgapi, self(), command, args}
>>>>>>> b3f5cadf
  end

  @doc """
  See: https://freeswitch.org/confluence/display/FREESWITCH/mod_event_socket#mod_event_socket-linger
  """
  @spec linger(Connection.server) :: FSModEvent.Packet.t
  def linger(name) do
    block_send name, "linger"
  end

  @doc """
  See: https://freeswitch.org/confluence/display/FREESWITCH/mod_event_socket#mod_event_socket-nolinger
  """
  @spec nolinger(Connection.server) :: FSModEvent.Packet.t
  def nolinger(name) do
    block_send name, "nolinger"
  end

  @doc """
  This will always prepend your list with "plain" if not specified.

  See: https://freeswitch.org/confluence/display/FREESWITCH/mod_event_socket#mod_event_socket-event
  """
  @spec event(Connection.server, String.t, String.t) :: FSModEvent.Packet.t
  def event(name, events, format \\ "plain") do
    block_send name, "event #{format} #{events}"
  end

  @doc """
  This will always prepend your list with "plain" if not specified.

  See: https://freeswitch.org/confluence/display/FREESWITCH/mod_event_socket#mod_event_socket-SpecialCase-'myevents'
  """
  @spec myevents(Connection.server, String.t, String.t) :: FSModEvent.Packet.t
  def myevents(name, uuid, format \\ "plain") do
    block_send name, "myevents #{format} #{uuid}"
  end

  @doc """
  See: https://freeswitch.org/confluence/display/FREESWITCH/mod_event_socket#mod_event_socket-divert_events
  """
  @spec enable_divert_events(Connection.server) :: FSModEvent.Packet.t
  def enable_divert_events(name) do
    block_send name, "divert_events on"
  end

  @doc """
  See: https://freeswitch.org/confluence/display/FREESWITCH/mod_event_socket#mod_event_socket-divert_events
  """
  @spec disable_divert_events(Connection.server) :: FSModEvent.Packet.t
  def disable_divert_events(name) do
    block_send name, "divert_events off"
  end

  @doc """
  See: https://freeswitch.org/confluence/display/FREESWITCH/mod_event_socket#mod_event_socket-filter
  """
  @spec filter(Connection.server, String.t, String.t) :: FSModEvent.Packet.t
  def filter(name, key, value \\ "") do
    block_send name, "filter #{key} #{value}"
  end

  @doc """
  See: https://freeswitch.org/confluence/display/FREESWITCH/mod_event_socket#mod_event_socket-filterdelete
  """
  @spec filter_delete(
    Connection.server, String.t, String.t
  ) :: FSModEvent.Packet.t
  def filter_delete(name, key, value \\ "") do
    block_send name, "filter delete #{key} #{value}"
  end

  @doc """
  See: https://freeswitch.org/confluence/display/FREESWITCH/mod_event_socket#mod_event_socket-sendevent
  """
  @spec sendevent(
    Connection.server, String.t, [{String.t, String.t}], String.t
  ) :: FSModEvent.Packet.t
  def sendevent(name, event, headers \\ [], body \\ "") do
    length = String.length body
    headers = [{"content-length", to_string(length)}|headers]
    headers = for {k, v} <- headers, do: "#{k}: #{v}"
    lines = Enum.join ["sendevent #{event}"|headers], "\n"
    payload = if length === 0 do
      "#{lines}"
    else
      "#{lines}\n\n#{body}"
    end
    block_send name, payload
  end

  @doc """
  See: https://freeswitch.org/confluence/display/FREESWITCH/mod_event_socket#mod_event_socket-sendmsg
  """
  @spec sendmsg_exec(
    Connection.server, String.t, String.t, String.t, Integer.t, String.t
  ) :: FSModEvent.Packet.t
  def sendmsg_exec(name, uuid, command, args \\ "", loops \\ 1, body \\ "") do
    sendmsg name, uuid, "execute", [
      {"execute-app-name", command},
      {"execute-app-arg", args},
      {"loops", to_string(loops)}
    ], body
  end

  @doc """
  See: https://freeswitch.org/confluence/display/FREESWITCH/mod_event_socket#mod_event_socket-sendmsg
  """
  @spec sendmsg_hangup(
    Connection.server, String.t, Integer.t
  ) :: FSModEvent.Packet.t
  def sendmsg_hangup(name, uuid, cause \\ 16) do
    sendmsg name, uuid, "hangup", [{"hangup-cause", to_string(cause)}]
  end

  @doc """
  See: https://freeswitch.org/confluence/display/FREESWITCH/mod_event_socket#mod_event_socket-sendmsg
  """
  @spec sendmsg_unicast(
    Connection.server, String.t, String.t, String.t,
    String.t, Integer.t, String.t, Integer.t
  ) :: FSModEvent.Packet.t
  def sendmsg_unicast(
    name, uuid, transport \\ "tcp", flags \\ "native",
    local_ip \\ "127.0.0.1", local_port \\ 8025,
    remote_ip \\ "127.0.0.1", remote_port \\ 8026
  ) do
    sendmsg name, uuid, "unicast", [
      {"local-ip", local_ip},
      {"local-port", to_string(local_port)},
      {"remote-ip", remote_ip},
      {"remote-port", to_string(remote_port)},
      {"transport", transport},
      {"flags", flags}
    ]
  end

  @doc """
  See: https://freeswitch.org/confluence/display/FREESWITCH/mod_event_socket#mod_event_socket-sendmsg
  """
  @spec sendmsg_nomedia(
    Connection.server, String.t, String.t
  ) :: FSModEvent.Packet.t
  def sendmsg_nomedia(name, uuid, info \\ "") do
    sendmsg name, uuid, "nomedia", [{"nomedia-uuid", info}]
  end

  @doc """
  https://freeswitch.org/confluence/display/FREESWITCH/mod_event_socket#mod_event_socket-exit
  """
  @spec exit(Connection.server) :: FSModEvent.Packet.t
  def exit(name) do
    block_send name, "exit"
  end

  @doc """
  See: https://freeswitch.org/confluence/display/FREESWITCH/mod_event_socket#mod_event_socket-log
  """
  @spec log(Connection.server, String.t) :: FSModEvent.Packet.t
  def log(name, level) do
    block_send name, "log #{level}"
  end

  @doc """
  See: https://freeswitch.org/confluence/display/FREESWITCH/mod_event_socket#mod_event_socket-nolog
  """
  @spec nolog(Connection.server) :: FSModEvent.Packet.t
  def nolog(name) do
    block_send name, "nolog"
  end

  @doc """
  Suppress the specified type of event.

  See: https://freeswitch.org/confluence/display/FREESWITCH/mod_event_socket#mod_event_socket-nixevent
  """
  @spec nixevent(Connection.server, String.t) :: FSModEvent.Packet.t
  def nixevent(name, events) do
    block_send name, "nixevent #{events}"
  end

  @doc """
  See: https://freeswitch.org/confluence/display/FREESWITCH/mod_event_socket#mod_event_socket-noevents
  """
  @spec noevents(Connection.server) :: FSModEvent.Packet.t
  def noevents(name) do
    block_send name, "noevents"
  end

  @spec init([term]) :: {:connect, :starting, FSModEvent.Connection.t} | no_return
  def init(options) do
    {:connect, :starting, %FSModEvent.Connection{
      name: options[:name],
      host: options[:host],
      port: options[:port],
      reconnect: options[:reconnect],
      sync: options[:sync],
      password: options[:password],
      socket: nil,
      buffer: "",
      sender: nil,
      state: :disconnected,
      jobs: %{}
    }}
  end

  def connect(:starting, state) do
    Logger.info "Starting FS connection"
    res = :gen_tcp.connect(
      to_char_list(state.host), state.port, [
        packet: 0, sndbuf: 4194304, recbuf: 4194304, active: :once, mode: :binary
      ]
    )

    case res do
      {:ok, socket} -> 
        Logger.debug "Connected to FreeSWITCH: #{inspect socket}"
        {:ok, %FSModEvent.Connection{state | socket: socket, state: :connecting}}
      reason -> 
        Logger.error "Cannot connect, reason: #{inspect reason}"
        if %FSModEvent.Connection{reconnect: :true} = state do
          {:backoff, @backoff, %{state | socket: nil, state: :disconnected}}
        else
          {:stop, reason, %{state | socket: nil, state: :disconnected}}
        end
    end
  end

  def connect(:backoff, state = %FSModEvent.Connection{reconnect: :true}) do
    connect(:starting, %{state | state: :disconnected})
  end

  def connect(:backoff, state = %FSModEvent.Connection{reconnect: :false}) do
    {:stop, :normal, %{state | state: :disconnected}}
  end

  def connect(what, state) do
    raise "Unhandled connection info #{inspect what} with state #{inspect state}"
  end

  def disconnect(:disconnect, state = %FSModEvent.Connection{reconnect: :true}) do
    Logger.info "disconnected from FreeSWITCH, retrying..."
    Enum.each state.listeners, fn({_, v}) ->
      send v.pid, {:fs_event, :fs_down}
    end
    {:backoff, @backoff, %{state | state: :disconnected}}
  end

  def disconnect(:disconnect, state = %FSModEvent.Connection{reconnect: :false}) do
    Logger.info "disconnected from FreeSWITCH, stopping."
    {:stop, :normal, %{state | state: :disconnected}}
  end

  def disconnect(what, state) do
    raise "Unhandled disconnection info #{inspect what} with state #{inspect state}"
  end

  @spec handle_call(
    term, term, FSModEvent.Connection.t
  ) :: {:noreply, FSModEvent.Connection.t} |
    {:reply, term, FSModEvent.Connection.t}
  def handle_call({:bgapi, caller, command, args}, _from, state) do
    id = UUID.uuid4
    cmd_send state.socket, "bgapi #{command} #{args}\nJob-UUID: #{id}"
    jobs = Map.put state.jobs, id, caller
    {:reply, id, %FSModEvent.Connection{state | jobs: jobs}}
  end

  def handle_call({:send, command}, from, state) do
    cmd_send state.socket, command
    {:noreply, %FSModEvent.Connection{state | sender: from}}
  end

  def handle_call(call, _from, state) do
    Logger.warn "Unknown call: #{inspect call}"
    {:reply, :unknown_call, state}
  end

  @spec handle_cast(
    term, FSModEvent.Connection.t
  ) :: {:noreply, FSModEvent.Connection.t}
  def handle_cast({:start_listening, caller, filter_fun}, state) do
    key = Base.encode64 :erlang.term_to_binary(caller)
    listeners = Map.put state.listeners, key, %{pid: caller, filter: filter_fun}
    Process.monitor caller
    {:noreply, %FSModEvent.Connection{state | listeners: listeners}}
  end

  def handle_cast({:stop_listening, caller}, state) do
    key = Base.encode64 :erlang.term_to_binary(caller)
    listeners = Map.delete state.listeners, key
    {:noreply, %FSModEvent.Connection{state | listeners: listeners}}
  end

  def handle_cast(cast, state) do
    Logger.warn "Unknown cast: #{inspect cast}"
    {:noreply, state}
  end

  @spec handle_info(
    term, FSModEvent.Connection.t
  ) :: {:noreply, FSModEvent.Connection.t}
  def handle_info({:DOWN, _, _, pid, _}, state) do
    handle_cast {:stop_listening, pid}, state
  end

  def handle_info({:tcp, socket, data}, state) do
    :inet.setopts(socket, active: :once)
    buffer = state.buffer <> data
    {rest, ps} = Packet.parse buffer
    state = Enum.reduce ps, state, &process/2
    {:noreply, %FSModEvent.Connection{state | buffer: rest}}
  end

  def handle_info({:tcp_closed, _}, state) do
    Logger.info "Connection closed"
    {:disconnect, :disconnect, state}
  end

  def handle_info(message, state) do
    Logger.warn "Unknown message: #{inspect message}"
    {:noreply, state}
  end

  @spec terminate(term, FSModEvent.Connection.t) :: :ok
  def terminate(reason, _state) do
    Logger.info "Terminating with #{inspect reason}"
    :ok
  end

  @spec code_change(
    term, FSModEvent.Connection.t, term
  ) :: {:ok, FSModEvent.Connection.t}
  def code_change(_old_vsn, state, _extra) do
    {:ok,  state}
  end

  defp process(
    %Packet{type: "auth/request"},
    state = %FSModEvent.Connection{state: :connecting}
  ) do
    auth state.socket, state.password
    state
  end

  defp process(
    pkt = %Packet{type: "command/reply"},
    state = %FSModEvent.Connection{state: :connecting}
  ) do
    if pkt.success do
      Enum.each state.listeners, fn({_, v}) ->
        send v.pid, {:fs_event, :fs_up}
      end
      %FSModEvent.Connection{state | state: :connected}
    else
      raise "Could not login to FS: #{inspect pkt}"
    end
  end

  defp process(p, %FSModEvent.Connection{state: :connecting}) do
    raise "Unexpected packet while authenticating: #{inspect p}"
  end

  defp process(pkt, state) do
    cond do
      # Command immediate response
      Packet.is_response?(pkt) ->
        if not is_nil state.sender do
          Connection.reply state.sender, pkt
        end
      # Regular event
      true ->
        # Background job response
        if not is_nil pkt.job_id do
          if not is_nil state.jobs[pkt.job_id] do
            send state.jobs[pkt.job_id], {:fs_job_result, pkt.job_id, pkt}
          end
        end
        # Notify listeners
        Enum.each state.listeners, fn({_, v}) ->
          if v.filter.(pkt) do
            send_listener v.pid, {:fs_event, pkt}, state
          end
        end
    end
    %FSModEvent.Connection{state | sender: nil}
  end

  defp auth(socket, password) do
    cmd_send socket, "auth #{password}"
  end

  defp sendmsg(name, uuid, command, headers, body \\ "") do
    length = String.length body
    headers = if length > 0 do
      [
        {"content-length", to_string(length)},
        {"content-type", "text/plain"}
        |headers
      ]
    else
      headers
    end
    headers = [{"call-command", command}|headers]
    headers = for {k, v} <- headers, do: "#{k}: #{v}"
    lines = Enum.join ["sendmsg #{uuid}"|headers], "\n"
    payload = if length === 0 do
      "#{lines}"
    else
      "#{lines}\n\n#{body}"
    end
    block_send name, payload
  end

  defp block_send(name, command) do
    Connection.call name, {:send, command}
  end

  defp cmd_send(socket, command) do
    c = "#{command}\n\n"
    Logger.debug "Sending #{c}"
    :ok = :gen_tcp.send socket, c
  end

  defp send_listener(pid, data, state) do
    case state.sync do
      :true -> GenServer.call pid, data
      _ -> send pid, data
    end
  end

end<|MERGE_RESOLUTION|>--- conflicted
+++ resolved
@@ -44,11 +44,7 @@
   """
   @spec start_listening(Connection.server, fun) :: :ok
   def start_listening(name, filter_fun \\ fn(_) -> true end) do
-<<<<<<< HEAD
-    Connection.cast name, {:start_listening, self, filter_fun}
-=======
-    GenServer.cast name, {:start_listening, self(), filter_fun}
->>>>>>> b3f5cadf
+    Connection.cast name, {:start_listening, self(), filter_fun}
   end
 
   @doc """
@@ -56,11 +52,7 @@
   """
   @spec stop_listening(Connection.server) :: :ok
   def stop_listening(name) do
-<<<<<<< HEAD
-    Connection.cast name, {:stop_listening, self}
-=======
-    GenServer.cast name, {:stop_listening, self()}
->>>>>>> b3f5cadf
+    Connection.cast name, {:stop_listening, self()}
   end
 
   @doc """
@@ -117,11 +109,7 @@
   """
   @spec bgapi(Connection.server, String.t, String.t) :: String.t
   def bgapi(name, command, args \\ "") do
-<<<<<<< HEAD
-    Connection.call name, {:bgapi, self, command, args}
-=======
-    GenServer.call name, {:bgapi, self(), command, args}
->>>>>>> b3f5cadf
+    Connection.call name, {:bgapi, self(), command, args}
   end
 
   @doc """
