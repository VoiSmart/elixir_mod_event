--- conflicted
+++ resolved
@@ -43,19 +43,12 @@
 
   defp deps do
     [
-<<<<<<< HEAD
-      {:earmark, "~> 0.1", only: :dev},
-      {:ex_doc, "~> 0.7", only: :dev},
-      {:coverex, "~> 1.4.1", only: :test},
-      {:connection, "1.0.1"},
-      {:jiffy, git: "https://github.com/davisp/jiffy.git", tag: "0.14.3"},
-      {:uuid, "~> 1.0"}
-=======
       {:earmark, "~> 1.0.3", only: :dev},
       {:ex_doc, "~> 0.14.5", only: :dev},
       {:coverex, "~> 1.4.12", only: :test},
+      {:connection, "1.0.1"},
+      {:jiffy, git: "https://github.com/davisp/jiffy.git", tag: "0.14.3"},
       {:uuid, "~> 1.1.6"}
->>>>>>> b3f5cadf
     ]
   end
 end